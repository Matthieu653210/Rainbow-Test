"""
https://github.com/langchain-ai/langgraph/blob/main/examples/rag/langgraph_rag_agent_llama3_local.ipynb
https://github.com/langchain-ai/langgraph/blob/main/examples/rag/langgraph_agentic_rag.ipynb
"""


import sys
from enum import Enum
from operator import itemgetter
from typing import Any, List, Literal

from devtools import debug
from langchain.output_parsers.enum import EnumOutputParser
from langchain.schema import Document
from langchain.text_splitter import RecursiveCharacterTextSplitter
from langchain_community.document_loaders.web_base import WebBaseLoader
from langchain_community.tools.tavily_search import TavilySearchResults
from langchain_core.output_parsers import StrOutputParser
from langchain_core.retrievers import BaseRetriever
from langchain_core.runnables import Runnable, RunnableLambda
from langgraph.graph import END, StateGraph
from langgraph.graph.graph import CompiledGraph
from loguru import logger
from typing_extensions import TypedDict

from python.ai_core.chain_registry import Example, RunnableItem, register_runnable
from python.ai_core.embeddings import EmbeddingsFactory
from python.ai_core.llm import get_llm
from python.ai_core.prompts import def_prompt
from python.ai_core.vector_store import VectorStoreFactory

"""
Suggested extensions :
- Rewrite query as in https://github.com/langchain-ai/langgraph/blob/main/examples/rag/langgraph_adaptive_rag.ipynb 

"""


class YesOrNo(Enum):
    YES = "yes"
    NO = "no"


class DataRoute(Enum):
    WEB_SEARCH = "web_search"
    VECTOR_STORE = "vectorstore"


yesno_enum_parser = EnumOutputParser(enum=YesOrNo)

to_lower = RunnableLambda(lambda x: x.content.lower())


def retriever() -> BaseRetriever:
    urls = [
        "https://lilianweng.github.io/posts/2023-06-23-agent/",
        "https://lilianweng.github.io/posts/2023-03-15-prompt-engineering/",
        "https://lilianweng.github.io/posts/2023-10-25-adv-attack-llm/",
    ]

    vs_factory = VectorStoreFactory(
        id="Chroma_in_memory",
        collection_name="rag-chroma",
        embeddings_factory=EmbeddingsFactory(),
    )
    vectorstore = vs_factory.vector_store

    debug(vs_factory.document_count())
    if vs_factory.document_count() == 0:
        logger.info("indexing documents...")

        docs = [WebBaseLoader(url).load() for url in urls]
        docs_list = [item for sublist in docs for item in sublist]
        text_splitter = RecursiveCharacterTextSplitter.from_tiktoken_encoder(
            chunk_size=250, chunk_overlap=0
        )
        doc_splits = text_splitter.split_documents(docs_list)
        vectorstore.add_documents(doc_splits)  # Add to vectorDB
    retriever = vectorstore.as_retriever()
    return retriever


def retrieval_grader() -> Runnable[Any, YesOrNo]:
    ### Retrieval Grader

    system_prompt = """
        You are a grader assessing relevance  of a retrieved document to a user question. 
        If the document contains keywords related to the user question, grade it as relevant. 
        It does not need to be a stringent test. The goal is to filter out erroneous retrievals. \n
        Give a binary score 'yes' or 'no' score to indicate whether the document is relevant to the question."""
    user_prompt = """
        Here is the retrieved document:
        --- \n {document} ---\n\n
        Here is the user question: {question} \n,
        Instructions: {instructions}"""

    prompt = def_prompt(system_prompt, user_prompt).partial(
        instructions=yesno_enum_parser.get_format_instructions()
    )

    logger.debug("Retrieval Grader'")
    retrieval_grader = prompt | get_llm() | to_lower | yesno_enum_parser
    return retrieval_grader


def rag_chain() -> Runnable[Any, str]:
    system_prompt = """
        You are an assistant for question-answering tasks. 
        Use the following pieces of retrieved context to answer the question. If you don't know the answer, just say that you don't know. 
        Use three sentences maximum and keep the answer concise."""
    user_prompt = """
        Question: {question} 
        Context: {context} 
        Answer: """
    logger.debug("Rag chain'")
    prompt = def_prompt(system=system_prompt, user=user_prompt)
    return prompt | get_llm() | StrOutputParser()


def hallucination_grader() -> Runnable[Any, YesOrNo]:
    system_prompt = """
        You are a grader assessing whether an answer is grounded in / supported by a set of facts. 
        Give a binary score 'yes' or 'no' score to indicate  whether the answer is grounded in / supported by a set of facts. \n"""
    user_prompt = """
        Here are the facts:
        --- \n {documents} ---\n
        Here is the answer: {generation} \n
        Instructions: {instructions} """
    prompt = def_prompt(system_prompt, user_prompt).partial(
        instructions=yesno_enum_parser.get_format_instructions()
    )
    return prompt | get_llm() | to_lower | yesno_enum_parser


def answer_grader() -> Runnable[Any, YesOrNo]:
    system_prompt = """
        You are a grader assessing whether an answer is useful to resolve a question. 
        Give a binary score 'yes' or 'no' to indicate whether the answer is useful to resolve a question"""
    user_prompt = """
        Here are the answer:
        \n---  {generation} \n---
        Here is the question: {question} \n
        Instructions: {instructions}
        """
    prompt = def_prompt(system_prompt, user_prompt).partial(
        instructions=yesno_enum_parser.get_format_instructions()
    )
    return prompt | get_llm() | yesno_enum_parser


def question_router() -> Runnable[Any, DataRoute]:
    parser = EnumOutputParser(enum=DataRoute)

    system_prompt = """
        You are an expert at routing a user question to a vectorstore or web search. 
        Use the vectorstore for questions on LLM  agents, prompt engineering, and adversarial attacks. 
        You do not need to be stringent with the keywords in the question related to these topics. 
        Otherwise, use web-search. 
        Give a binary choice 'web_search' or 'vectorstore' based on the question with no permeable or explanation.

        """
    user_prompt = """
        Question to route: {question} \n
        Instructions: {instructions} """

    prompt = def_prompt(system_prompt, user_prompt).partial(
        instructions=parser.get_format_instructions()
    )
    question_router = prompt | get_llm() | parser
    return question_router


web_search_tool = TavilySearchResults(max_results=3)  # Search tool

from langchain_community.tools import DuckDuckGoSearchResults

web_search_tool = DuckDuckGoSearchResults(num_results=3)


### State


class GraphState(TypedDict, total=False):
    """
    Represents the state of our graph.
    """

    question: str  # the question
    generation: str  # LLM generation
    web_search: str  # whether to add search
    documents: List[Document]  # list of documents


### Nodes


def retrieve(state: GraphState) -> GraphState:
    """
    Retrieve documents from vectorstore
    Returns:
        state (dict): New key added to state, documents, that contains retrieved documents
    """
    logger.debug("---RETRIEVE---")
    question = state["question"]

    # Retrieval
    documents = retriever().invoke(question)
    return {"documents": documents, "question": question}


def generate(state: GraphState) -> GraphState:
    """
    Generate answer using RAG on retrieved documents
    Returns:
        state (dict): New key added to state, generation, that contains LLM generation
    """
    logger.debug("---GENERATE---")
    question = state["question"]
    documents = state["documents"]

    # RAG generation
    generation = rag_chain().invoke({"context": documents, "question": question})
    return {"documents": documents, "question": question, "generation": generation}


def grade_documents(state: GraphState) -> GraphState:
    """
    Determines whether the retrieved documents are relevant to the question
    If any document is not relevant, we will set a flag to run web search
    Returns:
        state (dict): Filtered out irrelevant documents and updated web_search state
    """

    logger.debug("---CHECK DOCUMENT RELEVANCE TO QUESTION---")
    question = state["question"]
    documents = state["documents"]

    # Score each doc
    filtered_docs = []
    web_search = "No"
    for d in documents:
        grade = retrieval_grader().invoke(
            {"question": question, "document": d.page_content}
        )
        # Document relevant
        if grade == YesOrNo.YES:
            logger.debug("---GRADE: DOCUMENT RELEVANT---")
            filtered_docs.append(d)
        # Document not relevant
        else:
            logger.debug("---GRADE: DOCUMENT NOT RELEVANT---")
            # We do not include the document in filtered_docs
            # We set a flag to indicate that we want to run web search
            web_search = "Yes"
            continue
    return {"documents": filtered_docs, "question": question, "web_search": web_search}


def web_search(state: GraphState) -> GraphState:
    """
    Web search based based on the question
    Returns:
        state (dict): Appended web results to documents
    """

    logger.debug("---WEB SEARCH---")
    question = state["question"]
    documents = state["documents"]

    # Web search
<<<<<<< HEAD
    docs = web_search_tool.invoke({"query": question})
    debug(docs)
    # web_results = "\n".join([d["content"] for d in docs])
    # web_results = "\n".join([d["content"] for d in docs])
    # web_results = Document(page_content=web_results)
    web_results = docs
=======
    #docs = web_search_tool.invoke({"query": question})
    docs = web_search_tool.run({"query": question})
    #web_results = "\n".join([d["content"] for d in docs])
    web_results = Document(page_content=docs)
    
>>>>>>> 178893a1
    if documents is not None:
        documents.append(web_results)
    else:
        documents = [web_results]
    return {"documents": documents, "question": question}


### Conditional edges


def route_question(state: GraphState) -> Literal["websearch", "vectorstore"]:
    """
    Route question to web search or RAG.
    Returns next node to call
    """

    logger.debug("---ROUTE QUESTION---")
    question = state["question"]
    source = question_router().invoke({"question": question})
    logger.debug(question, source)
    if source == DataRoute.WEB_SEARCH:
        logger.debug("---ROUTE QUESTION TO WEB SEARCH---")
        return "websearch"
    elif source == DataRoute.VECTOR_STORE:
        logger.debug("---ROUTE QUESTION TO RAG---")
        return "vectorstore"
    else:
        raise Exception("Bug: unknown source")


def decide_to_generate(state: GraphState) -> Literal["websearch", "generate"]:
    """
    Determines whether to generate an answer, or add web search
    Returns binary decision for next node to call
    """

    logger.debug("---ASSESS GRADED DOCUMENTS---")
    state["question"]
    web_search = state["web_search"]
    state["documents"]

    if web_search == "Yes":
        # All documents have been filtered check_relevance
        # We will re-generate a new query
        logger.debug(
            "---DECISION: ALL DOCUMENTS ARE NOT RELEVANT TO QUESTION, INCLUDE WEB SEARCH---"
        )
        return "websearch"
    else:
        # We have relevant documents, so generate answer
        logger.debug("---DECISION: GENERATE---")
        return "generate"


def grade_generation_v_documents_and_question(
    state: GraphState,
) -> Literal["useful", "not useful", "not supported"]:
    """
    Determines whether the generation is grounded in the document and answers question.

    Returns: Decision for next node to call
    """

    logger.debug("---CHECK HALLUCINATIONS---")
    question = state["question"]
    documents = state["documents"]
    generation = state["generation"]

    hallucination = hallucination_grader().invoke(
        {"documents": documents, "generation": generation}
    )

    # Check hallucination
    if hallucination == YesOrNo.YES:
        logger.debug("---DECISION: GENERATION IS GROUNDED IN DOCUMENTS---")
        # Check question-answering
        logger.debug("---GRADE GENERATION vs QUESTION---")
        grade = answer_grader().invoke({"question": question, "generation": generation})
        if grade == YesOrNo.YES:
            logger.debug("---DECISION: GENERATION ADDRESSES QUESTION---")
            return "useful"
        else:
            logger.debug("---DECISION: GENERATION DOES NOT ADDRESS QUESTION---")
            return "not useful"
    else:
        logger.debug("---DECISION: GENERATION IS NOT GROUNDED IN DOCUMENTS, RE-TRY---")
        return "not supported"


def create_graph(conf: dict) -> CompiledGraph:
    workflow = StateGraph(GraphState)

    # Define the nodes
    workflow.add_node("websearch", web_search)  # web search
    workflow.add_node("retrieve", retrieve)  # retrieve
    workflow.add_node("grade_documents", grade_documents)  # grade documents
    workflow.add_node("generate", generate)  # generate
    ### Graph Build
    # Build graph
    workflow.set_conditional_entry_point(
        route_question,  # type: ignore
        {
            "websearch": "websearch",
            "vectorstore": "retrieve",
        },
    )

    workflow.add_edge("retrieve", "grade_documents")
    workflow.add_conditional_edges(
        "grade_documents",
        decide_to_generate,
        {
            "websearch": "websearch",
            "generate": "generate",
        },
    )
    workflow.add_edge("websearch", "generate")
    workflow.add_conditional_edges(
        "generate",
        grade_generation_v_documents_and_question,
        {
            "not supported": "generate",
            "useful": END,
            "not useful": "websearch",
        },
    )
    # Compile
    app = workflow.compile()
    return app


def query_graph(config: dict):
    return create_graph({}) | itemgetter("generation")


register_runnable(
    RunnableItem(
        tag="Advanced RAG",
        name="Advanced-RAG-Langgraph",
        runnable=("question", query_graph),
        examples=[
            Example(
                query=[
                    "What are the types of agent memory",
                    "Who are the Bears expected to draft first in the NFL draft?",
                ]
            )
        ],
        diagram="static/adaptative_rag_fallback.png",
    )
)

ri = RunnableItem(
    tag="Advanced RAG",
    name="Advanced-RAG-Langgraph",
    runnable=("question", query_graph),
    examples=[
        Example(
            query=[
                "What are the types of agent memory",
                "Who are the Bears expected to draft first in the NFL draft?",
            ]
        )
    ],
)


# Test


def test_graph_stream():
    app = create_graph({})
    inputs = {"question": "What are the types of agent memory?"}
    for output in app.stream(inputs):
        for key, value in output.items():
            logger.info(f"Finished running: {key}:")
    print(value["generation"])

    inputs = {"question": "Who are the Bears expected to draft first in the NFL draft?"}
    for output in app.stream(inputs):
        for key, value in output.items():
            logger.info(f"Finished running: {key}:")
    print(value["generation"])

    # https://smith.langchain.com/public/c785f9c0-f519-4a38-ad5a-febb59a2139c/r
    app.get_graph().draw_png("test_graph")


def test_graph():
    chain = query_graph({})
    input = {"question": "What are the types of agent memory?"}
    r = chain.invoke(input)
    debug(r)


def test_nodes():
    question = "agent memory"
    docs = retriever().invoke(question)
    assert len(docs) > 0
    doc_txt = docs[1].page_content
    debug(retrieval_grader().invoke({"question": question, "document": doc_txt}))

    # Run
    docs = retriever().invoke(question)
    generation = rag_chain().invoke({"context": docs, "question": question})
    debug(generation)
    ### Hallucination Grader

    hallucination = hallucination_grader().invoke(
        {"documents": docs, "generation": generation}
    )
    debug(hallucination)

    answer = answer_grader().invoke({"question": question, "generation": generation})
    debug(answer)

    question = "llm agent memory"
    docs = retriever().invoke(question)
    doc_txt = docs[1].page_content
    logger.debug(question_router().invoke({"question": question}))


if __name__ == "__main__":
    from langchain.globals import set_debug, set_verbose

    set_debug(True)
    set_verbose(True)
    logger.remove()
    logger.add(
        sys.stderr,
        format="<blue>{level}</blue> | <green>{message}</green>",
        colorize=True,
    )
    test_nodes()
    # test_graph()<|MERGE_RESOLUTION|>--- conflicted
+++ resolved
@@ -268,20 +268,11 @@
     documents = state["documents"]
 
     # Web search
-<<<<<<< HEAD
-    docs = web_search_tool.invoke({"query": question})
-    debug(docs)
-    # web_results = "\n".join([d["content"] for d in docs])
-    # web_results = "\n".join([d["content"] for d in docs])
-    # web_results = Document(page_content=web_results)
-    web_results = docs
-=======
     #docs = web_search_tool.invoke({"query": question})
     docs = web_search_tool.run({"query": question})
     #web_results = "\n".join([d["content"] for d in docs])
     web_results = Document(page_content=docs)
     
->>>>>>> 178893a1
     if documents is not None:
         documents.append(web_results)
     else:
